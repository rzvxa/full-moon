--- conflicted
+++ resolved
@@ -676,7 +676,6 @@
     }
 }
 
-<<<<<<< HEAD
 #[derive(Clone, Debug, Display, PartialEq, Eq, Node, Visit)]
 #[cfg_attr(feature = "serde", derive(Deserialize, Serialize))]
 #[non_exhaustive]
@@ -687,25 +686,11 @@
     MinusEqual(TokenReference),
     StarEqual(TokenReference),
     SlashEqual(TokenReference),
+    DoubleSlashEqual(TokenReference),
     PercentEqual(TokenReference),
     CaretEqual(TokenReference),
     TwoDotsEqual(TokenReference),
 }
-=======
-make_op!(CompoundOp,
-    #[doc = "Compound operators, such as X += Y or X -= Y"]
-    {
-        PlusEqual,
-        MinusEqual,
-        StarEqual,
-        SlashEqual,
-        DoubleSlashEqual,
-        PercentEqual,
-        CaretEqual,
-        TwoDotsEqual,
-    }
-);
->>>>>>> a289a77c
 
 impl CompoundOp {
     /// The token associated with the operator
